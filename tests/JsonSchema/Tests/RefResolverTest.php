<?php

/*
 * This file is part of the JsonSchema package.
 *
 * For the full copyright and license information, please view the LICENSE
 * file that was distributed with this source code.
 */

namespace JsonSchema\Tests;

/**
 * @group RefResolver
 */
class RefResolverTest extends \PHPUnit_Framework_TestCase
{
    /**
     * @dataProvider resolveProvider
     */
    public function testResolve($input, $methods)
    {
        $resolver = $this->getMock('JsonSchema\RefResolver', array_keys($methods));
        foreach ($methods as $methodName => $methodInvocationCount) {
            $resolver->expects($this->exactly($methodInvocationCount))
                ->method($methodName);
        }
        $resolver->resolve($input);
    }

    public function resolveProvider() {
        return array(
            'non-object' => array(
                'string',
                array(
                    'resolveRef' => 0,
                    'resolveProperty' => 0,
                    'resolveArrayOfSchemas' => 0,
                    'resolveObjectOfSchemas' => 0
                )
            ),
            'empty object' => array(
                (object) array(),
                array(
                    'resolveRef' => 1,
                    'resolveProperty' => 4,
                    'resolveArrayOfSchemas' => 4,
                    'resolveObjectOfSchemas' => 3
                )
            )
        );
    }

    /**
     * Helper method for resolve* methods
     */
    public function helperResolveMethods($method, $input, $calls) {
        $resolver = $this->getMock('JsonSchema\RefResolver', array('resolve'));
        $resolver->expects($this->exactly($calls[$method]))
            ->method('resolve');
        $resolver->$method($input, 'testProp', 'http://example.com/');
    }

    /**
     * @dataProvider testSchemas
     */
    public function testResolveArrayOfSchemas($input, $calls) {
        $this->helperResolveMethods('resolveArrayOfSchemas', $input, $calls);
    }

    /**
     * @dataProvider testSchemas
     */
    public function testResolveObjectOfSchemas($input, $calls) {
        $this->helperResolveMethods('resolveObjectOfSchemas', $input, $calls);
    }

    public function testSchemas() {
        return array(
            'non-object' => array(
                (object) array(
                    'testProp' => 'string'
                ),
                array(
                    'resolveArrayOfSchemas' => 0,
                    'resolveObjectOfSchemas' => 0,
                    'resolveProperty' => 0
                )
            ),
            'undefined' => array(
                (object) array(
                ),
                array(
                    'resolveArrayOfSchemas' => 0,
                    'resolveObjectOfSchemas' => 0,
                    'resolveProperty' => 0
                )
            ),
            'empty object' => array(
                (object) array(
                    'testProp' => (object) array()
                ),
                array(
                    'resolveArrayOfSchemas' => 0,
                    'resolveObjectOfSchemas' => 0,
                    'resolveProperty' => 1
                )
            ),
            'filled object' => array(
                (object) array(
                    'testProp' => (object) array(
                        'one' => array(),
                        'two' => array()
                    )
                ),
                array(
                    'resolveArrayOfSchemas' => 0,
                    'resolveObjectOfSchemas' => 2,
                    'resolveProperty' => 1
                )
            ),
            'empty array' => array(
                (object) array(
                    'testProp' => array()
                ),
                array(
                    'resolveArrayOfSchemas' => 0,
                    'resolveObjectOfSchemas' => 0,
                    'resolveProperty' => 1
                )
            ),
            'filled array' => array(
                (object) array(
                    'testProp' => array(1, 2, 3)
                ),
                array(
                    'resolveArrayOfSchemas' => 3,
                    'resolveObjectOfSchemas' => 0,
                    'resolveProperty' => 1
                )
            )
        );
    }

    /**
     * @dataProvider refProvider
     */
    public function testResolveRef($expected, $input) {
        $resolver = $this->getMock('JsonSchema\RefResolver', array('fetchRef'));
        $resolver->expects($this->any())
            ->method('fetchRef')
            ->will($this->returnValue((object) array(
                'this was' => array('added', 'because'),
                'the' => (object) array('$ref resolved' => true)
            )));
        $resolver->resolveRef($input, 'http://example.com');
        $this->assertEquals($expected, $input);
    }

    public function refProvider() {
        return array(
            'no ref' => array(
                (object) array('test' => 'one'),
                (object) array('test' => 'one')
            ),
            // The $ref is not removed here
            'empty ref' => array(
                (object) array(
                    'test' => 'two',
                    '$ref' => ''
                ),
                (object) array(
                    'test' => 'two',
                    '$ref' => ''
                )
            ),
            // $ref is removed
            'qualified ref' => array(
                (object) array(
                    'this is' => 'another test',
                    'this was' => array('added', 'because'),
                    'the' => (object) array('$ref resolved' => true)
                ),
                (object) array(
                    '$ref' => 'http://example.com/',
                    'this is' => 'another test'
                )
            ),
        );
    }
<<<<<<< HEAD
    
=======

    public function testFetchRefAbsolute()
    {
        $retr = new \JsonSchema\Uri\Retrievers\PredefinedArray(
            array(
                'http://example.org/schema' => <<<JSN
{
    "title": "schema",
    "type": "object",
    "id": "http://example.org/schema"
}
JSN
            )
        );

        $res = new \JsonSchema\RefResolver();
        $res->getUriRetriever()->setUriRetriever($retr);

        $this->assertEquals(
            (object) array(
                'title' => 'schema',
                'type'  => 'object',
                'id'    => 'http://example.org/schema'
            ),
            $res->fetchRef('http://example.org/schema', 'http://example.org/schema')
        );
    }

    public function testFetchRefAbsoluteAnchor()
    {
        $retr = new \JsonSchema\Uri\Retrievers\PredefinedArray(
            array(
                'http://example.org/schema' => <<<JSN
{
    "title": "schema",
    "type": "object",
    "id": "http://example.org/schema",
    "definitions": {
        "foo": {
            "type": "object",
            "title": "foo"
        }
    }
}
JSN
            )
        );

        $res = new \JsonSchema\RefResolver();
        $res->getUriRetriever()->setUriRetriever($retr);

        $this->assertEquals(
            (object) array(
                'title' => 'foo',
                'type'  => 'object',
                'id'    => 'http://example.org/schema#/definitions/foo',
            ),
            $res->fetchRef(
                'http://example.org/schema#/definitions/foo',
                'http://example.org/schema'
            )
        );
    }

    public function testFetchRefRelativeAnchor()
    {
        $retr = new \JsonSchema\Uri\Retrievers\PredefinedArray(
            array(
                'http://example.org/schema' => <<<JSN
{
    "title": "schema",
    "type": "object",
    "id": "http://example.org/schema",
    "definitions": {
        "foo": {
            "type": "object",
            "title": "foo"
        }
    }
}
JSN
            )
        );

        $res = new \JsonSchema\RefResolver();
        $res->getUriRetriever()->setUriRetriever($retr);

        $this->assertEquals(
            (object) array(
                'title' => 'foo',
                'type'  => 'object',
                'id'    => 'http://example.org/schema#/definitions/foo',
            ),
            $res->fetchRef(
                '#/definitions/foo',
                'http://example.org/schema'
            )
        );
    }

>>>>>>> 22d97c25
    public function testSetGetUriRetriever()
    {
        $retriever = new \JsonSchema\Uri\UriRetriever;
        $resolver  = new \JsonSchema\RefResolver;
        $this->assertInstanceOf('JsonSchema\Uri\UriRetriever', $resolver->getUriRetriever());
        $this->assertInstanceOf('JsonSchema\RefResolver', $resolver->setUriRetriever($retriever));
    }
<<<<<<< HEAD
    
=======

>>>>>>> 22d97c25
    public function testFetchRef()
    {
        // stub schema
        $jsonSchema = new \stdClass;
        $jsonSchema->id = 'stub';
        $jsonSchema->additionalItems = 'stub';
        $ref        = 'ref';
        $sourceUri  = null;
<<<<<<< HEAD
        
        // mock retriever
        $retriever  = $this->getMock('JsonSchema\Uri\UriRetriever', array('retrieve'));
        $retriever->expects($this->any())->method('retrieve')->will($this->returnValue($jsonSchema));
        
        // stub resolver
        $resolver   = new \JsonSchema\RefResolver;
        $resolver->setUriRetriever($retriever);
        
=======

        // mock retriever
        $retriever  = $this->getMock('JsonSchema\Uri\UriRetriever', array('retrieve'));
        $retriever->expects($this->any())->method('retrieve')->will($this->returnValue($jsonSchema));

        // stub resolver
        $resolver   = new \JsonSchema\RefResolver;
        $resolver->setUriRetriever($retriever);

>>>>>>> 22d97c25
        $this->assertEquals($jsonSchema, $resolver->fetchRef($ref, $sourceUri));
    }
}<|MERGE_RESOLUTION|>--- conflicted
+++ resolved
@@ -187,9 +187,6 @@
             ),
         );
     }
-<<<<<<< HEAD
-    
-=======
 
     public function testFetchRefAbsolute()
     {
@@ -290,7 +287,6 @@
         );
     }
 
->>>>>>> 22d97c25
     public function testSetGetUriRetriever()
     {
         $retriever = new \JsonSchema\Uri\UriRetriever;
@@ -298,11 +294,7 @@
         $this->assertInstanceOf('JsonSchema\Uri\UriRetriever', $resolver->getUriRetriever());
         $this->assertInstanceOf('JsonSchema\RefResolver', $resolver->setUriRetriever($retriever));
     }
-<<<<<<< HEAD
-    
-=======
-
->>>>>>> 22d97c25
+
     public function testFetchRef()
     {
         // stub schema
@@ -311,27 +303,16 @@
         $jsonSchema->additionalItems = 'stub';
         $ref        = 'ref';
         $sourceUri  = null;
-<<<<<<< HEAD
-        
+
+
         // mock retriever
         $retriever  = $this->getMock('JsonSchema\Uri\UriRetriever', array('retrieve'));
         $retriever->expects($this->any())->method('retrieve')->will($this->returnValue($jsonSchema));
-        
+
         // stub resolver
         $resolver   = new \JsonSchema\RefResolver;
         $resolver->setUriRetriever($retriever);
-        
-=======
-
-        // mock retriever
-        $retriever  = $this->getMock('JsonSchema\Uri\UriRetriever', array('retrieve'));
-        $retriever->expects($this->any())->method('retrieve')->will($this->returnValue($jsonSchema));
-
-        // stub resolver
-        $resolver   = new \JsonSchema\RefResolver;
-        $resolver->setUriRetriever($retriever);
-
->>>>>>> 22d97c25
+
         $this->assertEquals($jsonSchema, $resolver->fetchRef($ref, $sourceUri));
     }
 }